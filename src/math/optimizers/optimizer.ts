/**
 * @license
 * Copyright 2017 Google Inc. All Rights Reserved.
 * Licensed under the Apache License, Version 2.0 (the "License");
 * you may not use this file except in compliance with the License.
 * You may obtain a copy of the License at
 *
 * http://www.apache.org/licenses/LICENSE-2.0
 *
 * Unless required by applicable law or agreed to in writing, software
 * distributed under the License is distributed on an "AS IS" BASIS,
 * WITHOUT WARRANTIES OR CONDITIONS OF ANY KIND, either express or implied.
 * See the License for the specific language governing permissions and
 * limitations under the License.
 * =============================================================================
 */

import {ENV} from '../../environment';
import {keep, tidy} from '../../globals';
import {Node, VariableNode} from '../../graph/graph';
import {SessionRuntime} from '../../graph/session';
import * as session_util from '../../graph/session_util';
// tslint:disable-next-line:max-line-length
import {SummedTensorArrayMap, TensorArrayMap} from '../../graph/tensor_array_map';
import {NDArrayMath} from '../../math/math';
import {Scalar, Tensor, Variable} from '../../math/tensor';
<<<<<<< HEAD
import {doc} from '../decorators';
=======
import * as ops from '../ops';
>>>>>>> c172b238
import {NamedTensorMap} from '../types';

export abstract class Optimizer {
  protected variableNodes: VariableNode[];
  protected specifiedVariableNodes: VariableNode[]|null;

  constructor(protected learningRate: number, specifiedVariableList?: Node[]) {
    if (specifiedVariableList != null) {
      this.specifiedVariableNodes = specifiedVariableList as VariableNode[];
    }
    this.one = ENV.math.keep(ops.scalar(1));
  }

  /**
   * Executes `f()` and minimizes the scalar output of `f()` by computing
   * gradients of y with respect to the list of trainable variables provided by
   * `varList`. If no list is provided, it defaults to all trainable variables.
   * @param f The function to execute and whose output to minimize.
   * @param returnCost Whether to return the scalar cost value produced by
   * executing `f()`.
   * @param varList An optional list of variables to update. If specified, only
   * the trainable variables in varList will be updated by minimize. Defaults to
   * all trainable variables.
   */
  @doc({
    heading: 'Training',
    subheading: 'Optimizers',
    subclasses: ['SGDOptimizer']
  })
  minimize(f: () => Scalar, returnCost = false, varList?: Variable[]): Scalar
      |null {
    const {value, gradients} = this.computeGradients(f, varList);

    this.applyGradients(gradients);

    // Dispose gradients.
    const varNames = Object.keys(gradients);
    varNames.forEach(varName => gradients[varName].dispose());

    if (returnCost) {
      return value as Scalar;
    } else {
      value.dispose();
      return null;
    }
  }

  /**
   * Executes f() and computes the gradient of the scalar output of f() with
   * respect to the list of trainable variables provided by `varList`. If no
   * list is provided, it defaults to all trainable variables.
   * @param f The function to execute and whose output to use for computing
   * gradients with respect to variables.
   * @param varList An optional list of variables to compute gradients with
   * respect to. If specified, only the trainable variables in varList will have
   * gradients computed with respect to. Defaults to all trainable variables.
   */
  computeGradients(f: () => Scalar, varList?: Variable[]):
      {value: Scalar, gradients: NamedTensorMap} {
    return ENV.math.variableGradients(f, varList);
  }

  /**
   * Updates variables by using the computed gradients.
   * @param variableGradients A mapping of variable name to its gradient value.
   */
  abstract applyGradients(variableGradients: NamedTensorMap): void;

  /**
   * Graph mode methods.
   */
  beforeBatch(
      math: NDArrayMath, batchSize: number, runtime: SessionRuntime,
      activationArrayMap: TensorArrayMap,
      gradientArrayMap: SummedTensorArrayMap) {
    this.variableNodes = this.specifiedVariableNodes == null ?
        session_util.getVariableNodesFromEvaluationSet(runtime.nodes) :
        this.specifiedVariableNodes;
    if (batchSize !== this.prevBatchSize) {
      if (this.cGraph != null) {
        this.cGraph.dispose();
      }
      this.prevBatchSize = batchSize;
      this.cGraph = math.keep(ops.scalar(-this.learningRate / batchSize));
    }
    this.variableNodes.forEach(
        node => this.variableGradients.set(
            node.output, math.keep(Tensor.zeros(node.output.shape))));
  }

  afterExample(
      math: NDArrayMath, runtime: SessionRuntime,
      activationArrayMap: TensorArrayMap,
      gradientArrayMap: SummedTensorArrayMap) {
    tidy(() => {
      this.variableNodes.forEach(node => {
        const gradient = gradientArrayMap.get(node.output);
        const accumulatedGradient = this.variableGradients.get(node.output);
        this.variableGradients.set(
            node.output, keep(math.add(gradient, accumulatedGradient)));
        accumulatedGradient.dispose();
      });
    });
  }

  abstract afterBatch(
      math: NDArrayMath, batchSize: number, runtime: SessionRuntime,
      activationArrayMap: TensorArrayMap,
      gradientArrayMap: SummedTensorArrayMap): void;

  dispose() {
    if (this.cGraph != null) {
      this.cGraph.dispose();
    }
    this.one.dispose();
    if (this.variableNodes != null) {
      this.variableNodes.forEach(node => {
        node.data.dispose();
      });
    }
    if (this.specifiedVariableNodes != null) {
      this.specifiedVariableNodes.forEach(node => {
        node.data.dispose();
      });
    }
  }

  protected variableGradients = new TensorArrayMap();
  protected prevBatchSize: number;
  protected one: Scalar;
  protected cGraph: Scalar;
}<|MERGE_RESOLUTION|>--- conflicted
+++ resolved
@@ -24,11 +24,8 @@
 import {SummedTensorArrayMap, TensorArrayMap} from '../../graph/tensor_array_map';
 import {NDArrayMath} from '../../math/math';
 import {Scalar, Tensor, Variable} from '../../math/tensor';
-<<<<<<< HEAD
 import {doc} from '../decorators';
-=======
 import * as ops from '../ops';
->>>>>>> c172b238
 import {NamedTensorMap} from '../types';
 
 export abstract class Optimizer {
